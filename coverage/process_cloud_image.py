# Conviniently outputs all the pyplots to a certain directory
import numpy as np
from scipy import signal
import imageio
import matplotlib.pyplot as plt
from PIL import Image, ImageDraw

# Formula for caluclating saturation
def calc_sat(r, g, b):
    try:
        if (r < g < b):
            return 1 - (3 * r) / (r + b + g)
        elif (g < b):
            return 1 - (3 * g) / (r + b + g)
        else:
            return 1 - (3 * b) / (r + b + g)
    except:
        return 1e9

# A few constants that are used in this program
SIDE_LENGTH   = 525   # Used for cropping
SUN_RADIUS    = 100   # Used to block the sun
<<<<<<< HEAD
SUN_THRESHOLD = 2.97  # Used for sun detection
FILTER_SIZE   = 11    # Used for noise reduction and locating the sun
=======
SAT_THRESHOLD = 0.05  # Used for cloud detection
SUN_THRESHOLD = 2.975 # Used for sun detection
FILTER_SIZE   = 10    # Used for noise reduction and locating the sun
>>>>>>> d2ad5fbf

# Load an color image in grayscale
unprocessed_image = Image.open('coverage_testing_images/image084.jpg')

# Crop the image. To get rid of the really distorted edges (because of fisheye)
h, w = unprocessed_image.size
s    = SIDE_LENGTH
cropped_image = unprocessed_image.crop((h/2-s, w/2-s, h/2+s, w/2+s))

# Convert image to numpy array
array_image = np.array(cropped_image).astype(np.double)
array_image /= 255

# Locate the brightest pixel in the image (i.e. the sun) and cover it up so it doesn't
# f*ck with our coverage code
intensity = array_image[:,:,0] + array_image[:,:,1] + array_image[:,:,2]

# To eliminate noise and find the center of the sun, we're going to do a mean convolution
mean_matrix = np.full(shape=(FILTER_SIZE, FILTER_SIZE), fill_value=1/(FILTER_SIZE**2))
convolved_intensity = signal.convolve2d(intensity, mean_matrix, mode='full', boundary='fill', fillvalue=0)

# locate the brightest pixel in the image (aka the pixel with the highest intensity value)
max_intensity = np.amax(convolved_intensity)

# If the sun is in the image, the max_intensity should be greater than this threshold
# If it's not, the that means that the sun is probably covered by a cloud (or not in frame)
if max_intensity >= SUN_THRESHOLD:
    brightest = np.where(convolved_intensity == max_intensity)
    l = int(len(brightest[0]) / 2)

    draw = ImageDraw.Draw(cropped_image)
    x = brightest[1][l]
    y = brightest[0][l]
    r = SUN_RADIUS
    draw.ellipse((x-r, y-r, x+r, y+r), fill=(255,0,0,255))

# Now that the sun's blocked, convert the image to a numpy array
array_image = np.array(cropped_image).astype(np.double)
array_image /= 255

# # The sat. function above will be applied to every pixel. Vectorize the function for speed
v_sat = np.vectorize(calc_sat)
sat = v_sat(array_image[:,:,0], array_image[:,:,1], array_image[:,:,2])

# Change values to make output and give the clouds a transparent background
<<<<<<< HEAD
sat = np.where(sat > 0.05, 0, .95)
=======
sat = np.where(sat > SAT_THRESHOLD, 0, .9)
>>>>>>> d2ad5fbf
output = np.dstack((array_image, sat))

# Output image
imageio.imwrite('../front_end/public/leaflet_cloud_image.png', output)

# Display image (for debugging)
plt.imshow(unprocessed_image)
plt.show()<|MERGE_RESOLUTION|>--- conflicted
+++ resolved
@@ -1,88 +1,79 @@
-# Conviniently outputs all the pyplots to a certain directory
-import numpy as np
-from scipy import signal
-import imageio
-import matplotlib.pyplot as plt
-from PIL import Image, ImageDraw
-
-# Formula for caluclating saturation
-def calc_sat(r, g, b):
-    try:
-        if (r < g < b):
-            return 1 - (3 * r) / (r + b + g)
-        elif (g < b):
-            return 1 - (3 * g) / (r + b + g)
-        else:
-            return 1 - (3 * b) / (r + b + g)
-    except:
-        return 1e9
-
-# A few constants that are used in this program
-SIDE_LENGTH   = 525   # Used for cropping
-SUN_RADIUS    = 100   # Used to block the sun
-<<<<<<< HEAD
-SUN_THRESHOLD = 2.97  # Used for sun detection
-FILTER_SIZE   = 11    # Used for noise reduction and locating the sun
-=======
-SAT_THRESHOLD = 0.05  # Used for cloud detection
-SUN_THRESHOLD = 2.975 # Used for sun detection
-FILTER_SIZE   = 10    # Used for noise reduction and locating the sun
->>>>>>> d2ad5fbf
-
-# Load an color image in grayscale
-unprocessed_image = Image.open('coverage_testing_images/image084.jpg')
-
-# Crop the image. To get rid of the really distorted edges (because of fisheye)
-h, w = unprocessed_image.size
-s    = SIDE_LENGTH
-cropped_image = unprocessed_image.crop((h/2-s, w/2-s, h/2+s, w/2+s))
-
-# Convert image to numpy array
-array_image = np.array(cropped_image).astype(np.double)
-array_image /= 255
-
-# Locate the brightest pixel in the image (i.e. the sun) and cover it up so it doesn't
-# f*ck with our coverage code
-intensity = array_image[:,:,0] + array_image[:,:,1] + array_image[:,:,2]
-
-# To eliminate noise and find the center of the sun, we're going to do a mean convolution
-mean_matrix = np.full(shape=(FILTER_SIZE, FILTER_SIZE), fill_value=1/(FILTER_SIZE**2))
-convolved_intensity = signal.convolve2d(intensity, mean_matrix, mode='full', boundary='fill', fillvalue=0)
-
-# locate the brightest pixel in the image (aka the pixel with the highest intensity value)
-max_intensity = np.amax(convolved_intensity)
-
-# If the sun is in the image, the max_intensity should be greater than this threshold
-# If it's not, the that means that the sun is probably covered by a cloud (or not in frame)
-if max_intensity >= SUN_THRESHOLD:
-    brightest = np.where(convolved_intensity == max_intensity)
-    l = int(len(brightest[0]) / 2)
-
-    draw = ImageDraw.Draw(cropped_image)
-    x = brightest[1][l]
-    y = brightest[0][l]
-    r = SUN_RADIUS
-    draw.ellipse((x-r, y-r, x+r, y+r), fill=(255,0,0,255))
-
-# Now that the sun's blocked, convert the image to a numpy array
-array_image = np.array(cropped_image).astype(np.double)
-array_image /= 255
-
-# # The sat. function above will be applied to every pixel. Vectorize the function for speed
-v_sat = np.vectorize(calc_sat)
-sat = v_sat(array_image[:,:,0], array_image[:,:,1], array_image[:,:,2])
-
-# Change values to make output and give the clouds a transparent background
-<<<<<<< HEAD
-sat = np.where(sat > 0.05, 0, .95)
-=======
-sat = np.where(sat > SAT_THRESHOLD, 0, .9)
->>>>>>> d2ad5fbf
-output = np.dstack((array_image, sat))
-
-# Output image
-imageio.imwrite('../front_end/public/leaflet_cloud_image.png', output)
-
-# Display image (for debugging)
-plt.imshow(unprocessed_image)
+# Conviniently outputs all the pyplots to a certain directory
+import numpy as np
+from scipy import signal
+import imageio
+import matplotlib.pyplot as plt
+from PIL import Image, ImageDraw
+
+# Formula for caluclating saturation
+def calc_sat(r, g, b):
+    try:
+        if (r < g < b):
+            return 1 - (3 * r) / (r + b + g)
+        elif (g < b):
+            return 1 - (3 * g) / (r + b + g)
+        else:
+            return 1 - (3 * b) / (r + b + g)
+    except:
+        return 1e9
+
+# A few constants that are used in this program
+SIDE_LENGTH   = 525   # Used for cropping
+SUN_RADIUS    = 100   # Used to block the sun
+SAT_THRESHOLD = 0.05  # Used for cloud detection
+SUN_THRESHOLD = 2.975 # Used for sun detection
+FILTER_SIZE   = 10    # Used for noise reduction and locating the sun
+
+# Load an color image in grayscale
+unprocessed_image = Image.open('coverage_testing_images/image084.jpg')
+
+# Crop the image. To get rid of the really distorted edges (because of fisheye)
+h, w = unprocessed_image.size
+s    = SIDE_LENGTH
+cropped_image = unprocessed_image.crop((h/2-s, w/2-s, h/2+s, w/2+s))
+
+# Convert image to numpy array
+array_image = np.array(cropped_image).astype(np.double)
+array_image /= 255
+
+# Locate the brightest pixel in the image (i.e. the sun) and cover it up so it doesn't
+# f*ck with our coverage code
+intensity = array_image[:,:,0] + array_image[:,:,1] + array_image[:,:,2]
+
+# To eliminate noise and find the center of the sun, we're going to do a mean convolution
+mean_matrix = np.full(shape=(FILTER_SIZE, FILTER_SIZE), fill_value=1/(FILTER_SIZE**2))
+convolved_intensity = signal.convolve2d(intensity, mean_matrix, mode='full', boundary='fill', fillvalue=0)
+
+# locate the brightest pixel in the image (aka the pixel with the highest intensity value)
+max_intensity = np.amax(convolved_intensity)
+
+# If the sun is in the image, the max_intensity should be greater than this threshold
+# If it's not, the that means that the sun is probably covered by a cloud (or not in frame)
+if max_intensity >= SUN_THRESHOLD:
+    brightest = np.where(convolved_intensity == max_intensity)
+    l = int(len(brightest[0]) / 2)
+
+    draw = ImageDraw.Draw(cropped_image)
+    x = brightest[1][l]
+    y = brightest[0][l]
+    r = SUN_RADIUS
+    draw.ellipse((x-r, y-r, x+r, y+r), fill=(255,0,0,255))
+
+# Now that the sun's blocked, convert the image to a numpy array
+array_image = np.array(cropped_image).astype(np.double)
+array_image /= 255
+
+# # The sat. function above will be applied to every pixel. Vectorize the function for speed
+v_sat = np.vectorize(calc_sat)
+sat = v_sat(array_image[:,:,0], array_image[:,:,1], array_image[:,:,2])
+
+# Change values to make output and give the clouds a transparent background
+sat = np.where(sat > SAT_THRESHOLD, 0, .9)
+output = np.dstack((array_image, sat))
+
+# Output image
+imageio.imwrite('../front_end/public/leaflet_cloud_image.png', output)
+
+# Display image (for debugging)
+plt.imshow(unprocessed_image)
 plt.show()